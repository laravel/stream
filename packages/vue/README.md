# Laravel `useStream` Hooks for Vue

<p align="left">
<a href="https://github.com/laravel/stream/actions/workflows/tests.yml"><img src="https://github.com/laravel/stream/actions/workflows/tests.yml/badge.svg" alt="Build Status"></a>
<a href="https://www.npmjs.com/package/@laravel/stream-vue"><img src="https://img.shields.io/npm/dt/@laravel/stream-vue" alt="Total Downloads"></a>
<a href="https://www.npmjs.com/package/@laravel/stream-vue"><img src="https://img.shields.io/npm/v/@laravel/stream-vue" alt="Latest Stable Version"></a>
<a href="https://www.npmjs.com/package/@laravel/stream-vue"><img src="https://img.shields.io/npm/l/@laravel/stream-vue" alt="License"></a>
</p>

Easily consume [Server-Sent Events (SSE)](https://laravel.com/docs/12.x/responses#event-streams) in your Vue application.

## Installation

```bash
npm install @laravel/stream-vue
```

## Usage

<<<<<<< HEAD
Provide your stream URL and the hook will automatically update the `message` with the concatenated response as messages are returned from your server:
=======
```vue
<template>
  <p
    class="text-lg font-medium max-w-2xl mx-auto text-center my-32"
    v-if="message"
  >
    {{ message }}
  </p>
</template>
>>>>>>> 3a977d5a

```vue
<script setup lang="ts">
import { useStream } from "@laravel/stream-vue";

const { message } = useStream("/stream");
</script>

<template>
    <div>{{ message }}</div>
</template>
```

You also have access to the array of message parts:

```vue
<script setup lang="ts">
import { useStream } from "@laravel/stream-vue";

const { messageParts } = useStream("/stream");
</script>

<template>
<<<<<<< HEAD
    <ul>
        <li v-for="message in messageParts">
            {{ message }}
        </li>
    </ul>
=======
  <p
    class="text-lg font-medium max-w-2xl mx-auto text-center my-32"
    v-if="message"
  >
    {{ message }}
  </p>
>>>>>>> 3a977d5a
</template>
```

The second parameter is options object, all properties are optional (defaults are shown here):

```vue
<script setup lang="ts">
import { useStream } from "@laravel/stream-vue";

<<<<<<< HEAD
const { message } = useStream("/stream", {
    event: "update",
    endSignal: "</stream>",
    glue: " ",
    onMessage: (message) => {
        //
    },
    onError: (error) => {
        //
    },
    onComplete: () => {
        //
    },
=======
onComplete(() => {
  console.log("Stream completed");
>>>>>>> 3a977d5a
});
</script>
```

## License

Laravel Stream is open-sourced software licensed under the [MIT license](LICENSE.md).<|MERGE_RESOLUTION|>--- conflicted
+++ resolved
@@ -17,21 +17,8 @@
 
 ## Usage
 
-<<<<<<< HEAD
 Provide your stream URL and the hook will automatically update the `message` with the concatenated response as messages are returned from your server:
-=======
-```vue
-<template>
-  <p
-    class="text-lg font-medium max-w-2xl mx-auto text-center my-32"
-    v-if="message"
-  >
-    {{ message }}
-  </p>
-</template>
->>>>>>> 3a977d5a
 
-```vue
 <script setup lang="ts">
 import { useStream } from "@laravel/stream-vue";
 
@@ -41,7 +28,7 @@
 <template>
     <div>{{ message }}</div>
 </template>
-```
+````
 
 You also have access to the array of message parts:
 
@@ -53,20 +40,11 @@
 </script>
 
 <template>
-<<<<<<< HEAD
     <ul>
         <li v-for="message in messageParts">
             {{ message }}
         </li>
     </ul>
-=======
-  <p
-    class="text-lg font-medium max-w-2xl mx-auto text-center my-32"
-    v-if="message"
-  >
-    {{ message }}
-  </p>
->>>>>>> 3a977d5a
 </template>
 ```
 
@@ -76,7 +54,6 @@
 <script setup lang="ts">
 import { useStream } from "@laravel/stream-vue";
 
-<<<<<<< HEAD
 const { message } = useStream("/stream", {
     event: "update",
     endSignal: "</stream>",
@@ -90,10 +67,6 @@
     onComplete: () => {
         //
     },
-=======
-onComplete(() => {
-  console.log("Stream completed");
->>>>>>> 3a977d5a
 });
 </script>
 ```
