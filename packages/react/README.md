--- conflicted
+++ resolved
@@ -1,8 +1,5 @@
-<<<<<<< HEAD
 # Laravel Stream for React
 
-=======
->>>>>>> f4c2a70e
 <p align="left">
 <a href="https://github.com/laravel/stream/actions/workflows/tests.yml"><img src="https://github.com/laravel/stream/actions/workflows/tests.yml/badge.svg" alt="Build Status"></a>
 <a href="https://www.npmjs.com/package/@laravel/stream-react"><img src="https://img.shields.io/npm/dt/@laravel/stream-react" alt="Total Downloads"></a>
@@ -26,9 +23,9 @@
 import { useStream } from "@laravel/stream-react";
 
 function App() {
-  const { message } = useStream("/stream");
+    const { message } = useStream("/stream");
 
-  return <div>{message}</div>;
+    return <div>{message}</div>;
 }
 ```
 
@@ -38,15 +35,15 @@
 import { useStream } from "@laravel/stream-react";
 
 function App() {
-  const { messageParts } = useStream("/stream");
+    const { messageParts } = useStream("/stream");
 
-  return (
-    <ul>
-      {messageParts.forEach((message) => (
-        <li>{message}</li>
-      ))}
-    </ul>
-  );
+    return (
+        <ul>
+            {messageParts.forEach((message) => (
+                <li>{message}</li>
+            ))}
+        </ul>
+    );
 }
 ```
 
@@ -56,22 +53,22 @@
 import { useStream } from "@laravel/stream-react";
 
 function App() {
-  const { message } = useStream("/stream", {
-    event: "update",
-    endSignal: "</stream>",
-    glue: " ",
-    onMessage: (message) => {
-      //
-    },
-    onError: (error) => {
-      //
-    },
-    onComplete: () => {
-      //
-    },
-  });
+    const { message } = useStream("/stream", {
+        event: "update",
+        endSignal: "</stream>",
+        glue: " ",
+        onMessage: (message) => {
+            //
+        },
+        onError: (error) => {
+            //
+        },
+        onComplete: () => {
+            //
+        },
+    });
 
-  return <div>{message}</div>;
+    return <div>{message}</div>;
 }
 ```
 
